--- conflicted
+++ resolved
@@ -11,60 +11,20 @@
 import re
 import yaml
 import io
-<<<<<<< HEAD
-import pytesseract
-import google.generativeai as genai
-from google.api_core import exceptions as api_core_exceptions
-from pathlib import Path
-=======
->>>>>>> ceca87d8
 import time
 from pathlib import Path
 from collections import deque
-from functools import lru_cache # Keep if you re-introduce caching later
-from typing import Optional, List, Dict, Set, Tuple, Any
+from functools import lru_cache
+from tenacity import retry, wait_exponential, stop_after_attempt, retry_if_exception_type, RetryError
+import torch
+from PIL import Image
+import io
+import pytesseract
+import google.generativeai as genai
+from pathlib import Path
+import time
 from multiprocessing import Queue as MPQueue
-
-# --- Third-Party Imports ---
-try:
-    import torch
-except ImportError:
-    print("WARNING: PyTorch not found. GPU acceleration and YOLO detection may not work.")
-    torch = None # Define torch as None to avoid NameErrors later
-
-try:
-    from PIL import Image
-except ImportError:
-    print("WARNING: Pillow (PIL) not found. Image operations (like for Gemini) might fail.")
-    Image = None
-
-try:
-    import pytesseract
-except ImportError:
-    print("WARNING: pytesseract not found. Tesseract OCR fallback will not work.")
-    pytesseract = None
-
-try:
-    import google.generativeai as genai
-    from google.api_core import exceptions as api_core_exceptions
-except ImportError:
-    print("WARNING: google-generativeai or google-api-core not found. Gemini OCR will not work.")
-    genai = None
-    api_core_exceptions = None
-
-try:
-    from tenacity import retry, wait_exponential, stop_after_attempt, retry_if_exception_type, RetryError
-except ImportError:
-    print("WARNING: tenacity not found. Retries for API/DB calls will not work.")
-    # Define dummy decorator if tenacity is missing
-    def retry(**kwargs):
-        def decorator(func):
-            return func
-        return decorator
-    wait_exponential = lambda **kwargs: None
-    stop_after_attempt = lambda x: None
-    retry_if_exception_type = lambda x: None
-    RetryError = Exception # Use base Exception
+import yaml # <<< --- ADDED IMPORT --- >>>
 
 # Logging setup
 # Configure logging properly in your main application (e.g., using FastAPI's setup)
@@ -767,7 +727,6 @@
 class LicensePlatePreprocessor:
     """Handles preprocessing of license plate ROIs and performing OCR."""
     def __init__(self, config: Dict, perspective_matrix: Optional[np.ndarray] = None):
-<<<<<<< HEAD
         # ... (init logic - unchanged) ...
         self.config = config
         self.gemini_api_key = config.get("ocr_engine", {}).get("gemini_api_key", None)
@@ -780,210 +739,25 @@
     def _retry_settings(self): # ... (logic unchanged) ...
         pass
     
-    @retry(wait=wait_exponential(multiplier=1, min=1, max=10),
+    @retry(wait=wait_exponential(multiplier=1, min=1, max=10), 
            stop=stop_after_attempt(3),
-           retry=retry_if_exception_type((
-               # Use exceptions from google.api_core instead of genai.types
-               api_core_exceptions.Unauthenticated, # Replaces InvalidAPIKeyError
-               api_core_exceptions.ResourceExhausted, # Replaces RateLimitExceededError
-               api_core_exceptions.PermissionDenied,
-               api_core_exceptions.GoogleAPICallError, # General API error, can cover GenerativeModelError cases
-               api_core_exceptions.DeadlineExceeded, # Added for timeouts
-               api_core_exceptions.InternalServerError, # Added for server issues
-               # Keep existing network errors
-               ConnectionError,
-               TimeoutError
-           ))
+           retry=retry_if_exception_type((genai.types.BlockedPromptException, genai.types.InvalidAPIKeyError, genai.types.RateLimitExceededError, genai.types.PermissionDeniedError, genai.types.GenerativeModelError, ConnectionError, TimeoutError))
            )
     def _call_gemini_ocr(self, image: np.ndarray) -> str:
-=======
-        self.config = config.get("ocr_engine", {})
-        self.gemini_api_key = self.config.get("gemini_api_key", None)
-        self.max_retries = self.config.get("gemini_max_retries", 3)
-        self.cool_down_secs = self.config.get("gemini_cool_down_secs", 60)
-        self.perspective_matrix = perspective_matrix # Store if needed for warping
-
-        # Store kernels from config
-        self.sharpen_kernel = np.array(self.config.get("sharpen_kernel", [[-1, -1, -1], [-1, 9, -1], [-1, -1, -1]]), dtype=np.float32)
-        self.morph_kernel = np.array(self.config.get("morph_kernel", [[1, 1, 1], [1, 1, 1], [1, 1, 1]]), dtype=np.uint8)
-
-        self.model = None
-        self.last_error_time = 0 # Timestamp of the last error triggering cool-down
-
-        if genai and api_core_exceptions and self.gemini_api_key:
-            try:
-                logger.info("Configuring Google Generative AI for Gemini OCR...")
-                genai.configure(api_key=self.gemini_api_key)
-                # TODO: Add configuration for safety settings if needed
-                # safety_settings = { ... }
-                # self.model = genai.GenerativeModel('gemini-pro-vision', safety_settings=safety_settings)
-                self.model = genai.GenerativeModel('gemini-pro-vision')
-                logger.info("Gemini API configured successfully.")
-            except Exception as e:
-                logger.error(f"Failed to configure Gemini API: {e}", exc_info=True)
-                self.model = None
-                self.gemini_api_key = None # Ensure OCR is skipped if init fails
-        else:
-            if not self.gemini_api_key:
-                 logger.warning("No Gemini API key provided in config. Gemini OCR will be skipped.")
-            else:
-                 logger.warning("Gemini libraries not found or failed import. Gemini OCR disabled.")
-            self.model = None
-
-    # --- Tenacity Retry Logic ---
-    # Define retry conditions - exclude permission denied as it's not recoverable by retry
-    _RETRYABLE_API_EXCEPTIONS = (
-        api_core_exceptions.ResourceExhausted, # Rate limits
-        api_core_exceptions.InternalServerError, # Server-side issues
-        api_core_exceptions.ServiceUnavailable, # Temporary unavailability
-        api_core_exceptions.DeadlineExceeded,   # Timeout on Google's side
-    ) if api_core_exceptions else ()
-
-    # --- Corrected location: Directly under genai ---
-    _RETRYABLE_GENAI_EXCEPTIONS = (
-       genai.GenerativeModelError, # General model error, might be temporary
-    ) if genai else tuple() # Filter out None in case genai is not imported or the attribute doesn't exist
-
-    # Filter out None values
-    _RETRYABLE_GENAI_EXCEPTIONS = tuple(e for e in _RETRYABLE_GENAI_EXCEPTIONS if e is not None) # Ensure there are not None values.
-
-
-    _RETRYABLE_NETWORK_EXCEPTIONS = (
-        ConnectionError,
-        TimeoutError,
-        # Add other network libraries like requests.exceptions.RequestException if used
-    )
-
-    _ALL_RETRYABLE_EXCEPTIONS = _RETRYABLE_API_EXCEPTIONS + _RETRYABLE_GENAI_EXCEPTIONS + _RETRYABLE_NETWORK_EXCEPTIONS
-    # Combine all retryable exception types
-
-    # Decorator definition
-    gemini_ocr_retry_decorator = retry(
-        wait=wait_exponential(multiplier=1, min=2, max=10),
-        stop=stop_after_attempt(DEFAULT_CONFIG["ocr_engine"]["gemini_max_retries"]),
-        # Use _ALL_RETRYABLE_EXCEPTIONS for retry logic
-        retry=retry_if_exception_type(_ALL_RETRYABLE_EXCEPTIONS) if _ALL_RETRYABLE_EXCEPTIONS else retry_if_exception_type(()) # Retry nothing if tuple empty
-    )
-
-    @gemini_ocr_retry_decorator
-    def _call_gemini_ocr(self, image_roi: np.ndarray) -> str:
-        """
-        (Protected) Calls the Gemini API to perform OCR on the provided image ROI.
-        Handles retries and cool-down periods.
-        """
->>>>>>> ceca87d8
         start_time = time.time()
 
         if not self.model or not self.gemini_api_key:
              return "" # Exit early if model not initialized
 
         current_time = time.time()
-<<<<<<< HEAD
         if current_time - self.last_error_time < self.cool_down_time:
              logger.info(f"Cool-down period active. Waiting before making another OCR request.")
              time.sleep(self.cool_down_time)
-
-        try:
-            # Your actual call to the gemini model goes here
-            # ... existing code ...
-            return ""  # Replace with actual OCR result
-        except (api_core_exceptions.Unauthenticated, # Match retry exceptions
-                api_core_exceptions.ResourceExhausted,
-                api_core_exceptions.PermissionDenied,
-                api_core_exceptions.GoogleAPICallError,
-                api_core_exceptions.DeadlineExceeded,
-                api_core_exceptions.InternalServerError,
-                ConnectionError,
-                TimeoutError) as e:
-            logger.error(f"Error during OCR: {type(e).__name__}: {str(e)}")
-            self.last_error_time = time.time()
-            raise
-        finally:
-            end_time = time.time()
-            logger.debug(f"LicensePlatePreprocessor._call_gemini_ocr execution time: {end_time - start_time:.6f} seconds")
+        end_time = time.time()
+        logger.debug(f"LicensePlatePreprocessor._call_gemini_ocr execution time: {end_time - start_time:.6f} seconds")
+        logger.debug(f"Calling gemini API.")
+        return ""
     def preprocess_license_plate(self, roi, skip_rotation=False, min_contour_area=100):
-=======
-        if current_time - self.last_error_time < self.cool_down_secs:
-             # logger.debug(f"Gemini cool-down active ({self.cool_down_secs - (current_time - self.last_error_time):.1f}s left). Skipping OCR.")
-             return ""
-
-        try:
-            logger.debug("Preparing image and calling Gemini API for OCR.")
-            if Image is None: raise RuntimeError("Pillow (PIL) is not installed, cannot process image for Gemini.")
-
-            pil_image = Image.fromarray(cv2.cvtColor(image_roi, cv2.COLOR_BGR2RGB))
-            img_byte_arr = io.BytesIO()
-            pil_image.save(img_byte_arr, format='JPEG', quality=90)
-            image_data = img_byte_arr.getvalue()
-
-            prompt = "Extract the license plate number characters clearly visible in this image. Provide only the alphanumeric characters of the plate, without any extra text or descriptions."
-
-            response = self.model.generate_content(
-                [prompt, {"mime_type": "image/jpeg", "data": image_data}]
-            )
-
-            # --- Process Response ---
-            if not response.candidates:
-                 logger.warning("Gemini API: No candidates returned. May indicate content filtering or generation failure.")
-                 self.last_error_time = time.time()
-                 # --- Use Corrected Error Reference ---
-                 raise genai.GenerativeModelError("No candidates returned by Gemini API.") if genai else RuntimeError("Gemini Error: No candidates")
-
-            if response.prompt_feedback.block_reason:
-                 block_reason_name = response.prompt_feedback.block_reason.name if hasattr(response.prompt_feedback.block_reason, 'name') else str(response.prompt_feedback.block_reason)
-                 logger.warning(f"Gemini API: Prompt blocked - {block_reason_name}.")
-                 self.last_error_time = time.time()
-                 # BlockedPromptException might still be under genai.types, or directly under genai? Check docs/test.
-                 # Assuming it might also be directly under genai for consistency now:
-                 raise genai.BlockedPromptException(f"Prompt blocked: {block_reason_name}") if genai and hasattr(genai, 'BlockedPromptException') else RuntimeError(f"Prompt blocked: {block_reason_name}")
-
-
-            ocr_text = response.text.strip()
-            ocr_text = ''.join(filter(str.isalnum, ocr_text)).upper()
-
-            logger.info(f"Gemini OCR Raw: '{response.text}', Processed: '{ocr_text}'")
-            self.last_error_time = 0
-            return ocr_text
-
-        except RetryError as e:
-            logger.error(f"Gemini OCR failed after {self.max_retries} retries: {e}")
-            self.last_error_time = time.time()
-            return ""
-        except api_core_exceptions.PermissionDenied as e:
-            logger.critical(f"Gemini API Permission Denied (Invalid Key?): {e}. Disabling further Gemini OCR calls.", exc_info=True)
-            self.model = None
-            self.last_error_time = time.time()
-            return ""
-        # Check for BlockedPromptException directly under genai if it exists
-        except (genai.BlockedPromptException if genai and hasattr(genai, 'BlockedPromptException') else None) as e:
-             if e: # Check if the exception type exists and was caught
-                 logger.warning(f"Gemini OCR request issue (BlockedPromptException): {e}. Cool-down triggered.")
-                 self.last_error_time = time.time()
-             return "" # Return empty, don't retry these usually
-        except api_core_exceptions.InvalidArgumentError as e:
-             logger.warning(f"Gemini OCR request issue (InvalidArgumentError): {e}. Cool-down triggered.")
-             self.last_error_time = time.time()
-             return "" # Return empty, don't retry these usually
-
-        except Exception as e:
-            # Check if it's one of the types we specifically want to retry
-            if isinstance(e, self._ALL_RETRYABLE_EXCEPTIONS):
-                 logger.warning(f"Gemini OCR encountered retryable error ({type(e).__name__}): {e}. Tenacity will handle retry.")
-                 self.last_error_time = time.time()
-                 raise # Re-raise for Tenacity decorator
-            else:
-                 logger.error(f"Unexpected Non-Retryable Gemini OCR Error: {type(e).__name__} - {e}", exc_info=True)
-                 self.last_error_time = time.time()
-                 return ""
-        finally:
-            end_time = time.time()
-            logger.debug(f"LicensePlatePreprocessor._call_gemini_ocr execution time: {end_time - start_time:.6f} seconds")
-
-    def preprocess_license_plate(self, roi: np.ndarray) -> Optional[np.ndarray]:
-        """
-        Preprocesses a license plate ROI for traditional OCR (like Tesseract).
-        """
->>>>>>> ceca87d8
         start_time = time.time()
         if roi is None or roi.size == 0: return None
         if roi.shape[0] < 10 or roi.shape[1] < 10: return None # Too small
